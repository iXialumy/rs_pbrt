use pest_derive::*;

pub const VERSION: &str = env!("CARGO_PKG_VERSION");

#[derive(Parser)]
#[grammar = "../examples/rs_pbrt.pest"]
struct PbrtParser;

// parser
use pest::Parser;

// command line options
use structopt::StructOpt;
// pbrt
use rs_pbrt::core::api::{
    pbrt_accelerator, pbrt_active_transform_all, pbrt_active_transform_end_time,
    pbrt_active_transform_start_time, pbrt_area_light_source, pbrt_attribute_begin,
    pbrt_attribute_end, pbrt_camera, pbrt_cleanup, pbrt_concat_transform, pbrt_coord_sys_transform,
    pbrt_film, pbrt_init, pbrt_integrator, pbrt_light_source, pbrt_look_at,
    pbrt_make_named_material, pbrt_make_named_medium, pbrt_material, pbrt_medium_interface,
    pbrt_named_material, pbrt_object_begin, pbrt_object_end, pbrt_object_instance,
    pbrt_pixel_filter, pbrt_reverse_orientation, pbrt_rotate, pbrt_sampler, pbrt_scale, pbrt_shape,
    pbrt_texture, pbrt_transform, pbrt_transform_begin, pbrt_transform_end, pbrt_translate,
    pbrt_world_begin,
};
use rs_pbrt::core::api::{ApiState, BsdfState};
use rs_pbrt::core::geometry::{Normal3f, Point2f, Point3f, Vector3f};
use rs_pbrt::core::paramset::ParamSet;
use rs_pbrt::core::pbrt::{Float, Spectrum};
use rs_pbrt::core::transform::Transform;
// std
use std::env;
use std::fs::File;
use std::io::BufReader;
use std::io::Read;
use std::path::{Path, PathBuf};
use std::str::FromStr;

/// Parse a PBRT scene file (extension .pbrt) and render it.
#[derive(StructOpt)]
struct Cli {
    /// Specify an image crop window <x0 x1 y0 y1>
    #[structopt(long, default_value = "0.0")]
    cropx0: f32,
    /// Specify an image crop window <x0 x1 y0 y1>
    #[structopt(long, default_value = "1.0")]
    cropx1: f32,
    /// Specify an image crop window <x0 x1 y0 y1>
    #[structopt(long, default_value = "0.0")]
    cropy0: f32,
    /// Specify an image crop window <x0 x1 y0 y1>
    #[structopt(long, default_value = "1.0")]
    cropy1: f32,
    /// ao, directlighting, whitted, path, bdpt, mlt, sppm, volpath
    #[structopt(short = "i", long = "integrator")]
    integrator: Option<String>,
    /// use specified number of threads for rendering
    #[structopt(short = "t", long = "nthreads", default_value = "0")]
    nthreads: u8,
    /// pixel samples
    #[structopt(short = "s", long = "samples", default_value = "0")]
    samples: u32,
    /// The path to the file to read
    #[structopt(parse(from_os_str))]
    path: std::path::PathBuf,
    /// The address and port of the display server
    #[structopt(long = "--display-server")]
    display_server: Option<String>,
}

// Accelerator
// CoordinateSystem
// Identity
// TransformTimes

fn pbrt_bool_parameter(pairs: &mut pest::iterators::Pairs<Rule>) -> (String, bool) {
    // single string with or without brackets
    let ident = pairs.next();
    let string: String = String::from_str(ident.unwrap().clone().as_span().as_str()).unwrap();
    let option = pairs.next();
    let lbrack = option.clone().unwrap();
    let string2 = if lbrack.as_str() == "[" {
        // check for brackets
        let string = pairs.next();
        let pair = string.unwrap().clone();
        let ident = pair.into_inner().next();
        String::from_str(ident.unwrap().clone().as_span().as_str()).unwrap()
    } else {
        // no brackets
        let string = option.clone();
        let pair = string.unwrap().clone();
        let ident = pair.into_inner().next();
        String::from_str(ident.unwrap().clone().as_span().as_str()).unwrap()
    };
    // return boolean (instead of string)
    let b: bool;
    if string2 == "true" {
        b = true;
    } else if string2 == "false" {
        b = false
    } else {
        println!(
            "WARNING: parameter {:?} not well defined, defaulting to false",
            string
        );
        b = false
    }
    (string, b)
}

fn pbrt_float_parameter(pairs: &mut pest::iterators::Pairs<Rule>) -> (String, Vec<Float>) {
    let mut floats: Vec<Float> = Vec::new();
    // single float or several floats using brackets
    let ident = pairs.next();
    let string: String = String::from_str(ident.unwrap().clone().as_span().as_str()).unwrap();
    let option = pairs.next();
    let lbrack = option.clone().unwrap();
    if lbrack.as_str() == "[" {
        // check for brackets
        let mut number = pairs.next();
        while number.is_some() {
            let pair = number.unwrap().clone();
            if pair.as_str() == "]" {
                // closing bracket found
                break;
            } else {
                let float: Float = f32::from_str(pair.as_span().as_str()).unwrap();
                floats.push(float);
            }
            number = pairs.next();
        }
    } else {
        // no brackets
        let mut number = option.clone();
        while number.is_some() {
            let pair = number.unwrap().clone();
            let float: Float = f32::from_str(pair.as_span().as_str()).unwrap();
            floats.push(float);
            number = pairs.next();
        }
    }
    (string, floats)
}

fn pbrt_integer_parameter(pairs: &mut pest::iterators::Pairs<Rule>) -> (String, Vec<i32>) {
    let mut integers: Vec<i32> = Vec::new();
    // single integer or several integers using brackets
    let ident = pairs.next();
    let string: String = String::from_str(ident.unwrap().clone().as_span().as_str()).unwrap();
    let option = pairs.next();
    let lbrack = option.clone().unwrap();
    if lbrack.as_str() == "[" {
        // check for brackets
        let mut number = pairs.next();
        while number.is_some() {
            let pair = number.unwrap().clone();
            if pair.as_str() == "]" {
                // closing bracket found
                break;
            } else {
                let integer: i32 = i32::from_str(pair.as_span().as_str()).unwrap();
                integers.push(integer);
            }
            number = pairs.next();
        }
    } else {
        // no brackets
        let mut number = option.clone();
        while number.is_some() {
            let pair = number.unwrap().clone();
            let integer: i32 = i32::from_str(pair.as_span().as_str()).unwrap();
            integers.push(integer);
            number = pairs.next();
        }
    }
    (string, integers)
}

fn pbrt_string_parameter(pairs: &mut pest::iterators::Pairs<Rule>) -> (String, String) {
    // single string with or without brackets
    let ident = pairs.next();
    let string1: String = String::from_str(ident.unwrap().clone().as_span().as_str()).unwrap();
    let option = pairs.next();
    let lbrack = option.clone().unwrap();
    let string2 = if lbrack.as_str() == "[" {
        // check for brackets
        let string = pairs.next();
        let pair = string.unwrap().clone();
        let ident = pair.into_inner().next();
        String::from_str(ident.unwrap().clone().as_span().as_str()).unwrap()
    } else {
        // no brackets
        let string = option.clone();
        let pair = string.unwrap().clone();
        let ident = pair.into_inner().next();
        String::from_str(ident.unwrap().clone().as_span().as_str()).unwrap()
    };
    (string1, string2)
}

fn pbrt_texture_parameter(pairs: &mut pest::iterators::Pairs<Rule>) -> (String, String) {
    // single string with or without brackets
    let ident = pairs.next();
    let string1: String = String::from_str(ident.unwrap().clone().as_span().as_str()).unwrap();
    let option = pairs.next();
    let lbrack = option.clone().unwrap();
    let string2 = if lbrack.as_str() == "[" {
        // check for brackets
        let string = pairs.next();
        let pair = string.unwrap().clone();
        let ident = pair.into_inner().next();
        String::from_str(ident.unwrap().clone().as_span().as_str()).unwrap()
    } else {
        // no brackets
        let string = option.clone();
        let pair = string.unwrap().clone();
        let ident = pair.into_inner().next();
        String::from_str(ident.unwrap().clone().as_span().as_str()).unwrap()
    };
    (string1, string2)
}

fn extract_params(key_word: String, pairs: pest::iterators::Pair<Rule>) -> ParamSet {
    let mut params: ParamSet = ParamSet::default();
    params.key_word = key_word;
    let mut counter: u8 = 0_u8;
    for pair in pairs.into_inner() {
        // let span = pair.clone().as_span();
        // println!("Rule:    {:?}", pair.as_rule());
        // println!("Span:    {:?}", span);
        // println!("Text:    {}", span.as_str());
        match pair.as_rule() {
            Rule::identifier => {
                // ignore (was added above)
            }
            Rule::empty_string => {}
            Rule::string => {
                match counter {
                    0 => {
                        // name
                        let mut string_pairs = pair.into_inner();
                        let ident = string_pairs.next();
                        params.name =
                            String::from_str(ident.unwrap().clone().as_span().as_str()).unwrap();
                    }
                    1 => {
                        // tex_type
                        let mut string_pairs = pair.into_inner();
                        let ident = string_pairs.next();
                        params.tex_type =
                            String::from_str(ident.unwrap().clone().as_span().as_str()).unwrap();
                    }
                    2 => {
                        // tex_name
                        let mut string_pairs = pair.into_inner();
                        let ident = string_pairs.next();
                        params.tex_name =
                            String::from_str(ident.unwrap().clone().as_span().as_str()).unwrap();
                    }
                    _ => unreachable!(),
                };
                counter += 1_u8;
            }
            Rule::type_name => {
                // name
                let mut string_pairs = pair.into_inner();
                let ident = string_pairs.next();
                params.name = String::from_str(ident.unwrap().clone().as_span().as_str()).unwrap();
            }
            Rule::file_name => {
                // name
                let mut string_pairs = pair.into_inner();
                let ident = string_pairs.next();
                params.name = String::from_str(ident.unwrap().clone().as_span().as_str()).unwrap();
            }
            Rule::parameter => {
                for parameter_pair in pair.into_inner() {
                    // println!("DEBUG: {:?}", parameter_pair.as_rule());
                    match parameter_pair.as_rule() {
                        Rule::bool_param => {
                            let tuple: (String, bool) =
                                pbrt_bool_parameter(&mut parameter_pair.into_inner());
                            let string: String = tuple.0;
                            let b: bool = tuple.1;
                            params.add_bool(string, b);
                        }
                        Rule::blackbody_param => {
                            let tuple: (String, Vec<Float>) =
                                pbrt_float_parameter(&mut parameter_pair.into_inner());
                            let string: String = tuple.0;
                            let floats: Vec<Float> = tuple.1;
                            params.add_blackbody_spectrum(string, floats);
                        }
                        Rule::float_param => {
                            let tuple: (String, Vec<Float>) =
                                pbrt_float_parameter(&mut parameter_pair.into_inner());
                            let string: String = tuple.0;
                            let floats: Vec<Float> = tuple.1;
                            if floats.len() == 1 {
                                params.add_float(string, floats[0]);
                            } else {
                                params.add_floats(string, floats);
                            }
                        }
                        Rule::integer_param => {
                            let tuple: (String, Vec<i32>) =
                                pbrt_integer_parameter(&mut parameter_pair.into_inner());
                            let string: String = tuple.0;
                            let integers: Vec<i32> = tuple.1;
                            if integers.len() == 1 {
                                params.add_int(string, integers[0]);
                            } else {
                                params.add_ints(string, integers);
                            }
                        }
                        Rule::point_param => {
                            let tuple: (String, Vec<Float>) =
                                pbrt_float_parameter(&mut parameter_pair.into_inner());
                            let string: String = tuple.0;
                            let floats: Vec<Float> = tuple.1;
                            if floats.len() == 3 {
                                params.add_point3f(
                                    string,
                                    Point3f {
                                        x: floats[0],
                                        y: floats[1],
                                        z: floats[2],
                                    },
                                );
                            } else {
                                params.add_point3fs(string, floats);
                            }
                        }
                        Rule::point2_param => {
                            let tuple: (String, Vec<Float>) =
                                pbrt_float_parameter(&mut parameter_pair.into_inner());
                            let string: String = tuple.0;
                            let floats: Vec<Float> = tuple.1;
                            if floats.len() == 2 {
                                params.add_point2f(
                                    string,
                                    Point2f {
                                        x: floats[0],
                                        y: floats[1],
                                    },
                                );
                            } else {
                                params.add_point2fs(string, floats);
                            }
                        }
                        Rule::normal_param => {
                            let tuple: (String, Vec<Float>) =
                                pbrt_float_parameter(&mut parameter_pair.into_inner());
                            let string: String = tuple.0;
                            let floats: Vec<Float> = tuple.1;
                            if floats.len() == 3 {
                                params.add_normal3f(
                                    string,
                                    Normal3f {
                                        x: floats[0],
                                        y: floats[1],
                                        z: floats[2],
                                    },
                                );
                            } else {
                                params.add_normal3fs(string, floats);
                            }
                        }
                        Rule::rgb_param => {
                            let tuple: (String, Vec<Float>) =
                                pbrt_float_parameter(&mut parameter_pair.into_inner());
                            let string: String = tuple.0;
                            let floats: Vec<Float> = tuple.1;
                            params.add_rgb_spectrum(
                                string,
                                Spectrum {
                                    c: [floats[0], floats[1], floats[2]],
                                },
                            );
                        }
                        Rule::spectrum_param => {
                            // TODO: "spectrum Kd" [ 300 .3  400 .6   410 .65  415 .8  500 .2  600 .1 ]
                            // let tuple: (String, Vec<Float>) =
                            //     pbrt_float_parameter(&mut parameter_pair.into_inner());
                            // let string: String = tuple.0;
                            // let floats: Vec<Float> = tuple.1;
                            // params.add_rgb_spectrum(
                            //     string,
                            //     Spectrum {
                            //         c: [floats[0], floats[1], floats[2]],
                            //     },
                            // );
                            // or
                            // "spectrum Kd" "filename"
                            let tuple: (String, String) =
                                pbrt_string_parameter(&mut parameter_pair.into_inner());
                            let string1: String = tuple.0;
                            let string2: String = tuple.1;
                            let mut strings: Vec<String> = Vec::with_capacity(1_usize);
                            strings.push(string2);
                            params.add_sampled_spectrum_files(string1, strings);
                        }
                        Rule::string_param => {
                            let tuple: (String, String) =
                                pbrt_string_parameter(&mut parameter_pair.into_inner());
                            let string1: String = tuple.0;
                            let string2: String = tuple.1;
                            params.add_string(string1, string2);
                        }
                        Rule::texture_param => {
                            let tuple: (String, String) =
                                pbrt_texture_parameter(&mut parameter_pair.into_inner());
                            let string1: String = tuple.0;
                            let string2: String = tuple.1;
                            params.add_texture(string1, string2);
                        }
                        Rule::vector_param => {
                            let tuple: (String, Vec<Float>) =
                                pbrt_float_parameter(&mut parameter_pair.into_inner());
                            let string: String = tuple.0;
                            let floats: Vec<Float> = tuple.1;
                            if floats.len() == 3 {
                                params.add_vector3f(
                                    string,
                                    Vector3f {
                                        x: floats[0],
                                        y: floats[1],
                                        z: floats[2],
                                    },
                                );
                            } else {
                                params.add_vector3fs(string, floats);
                            }
                        }
                        // TODO: more rules
                        _ => println!("TODO: {:?}", parameter_pair.as_rule()),
                    }
                }
            }
            _ => println!("TODO: {:?}", pair.as_rule()),
        }
    }
    params
}

fn parse_line(
    api_state: &mut ApiState,
    bsdf_state: &mut BsdfState,
    identifier: &str,
    str_buf: String,
    integrator_arg: &Option<String>,
) {
    if str_buf == "" {
        // no additional arguments
        match identifier {
            "AttributeBegin" => {
                // AttributeBegin
                // println!("{} {}", identifier, str_buf);
                pbrt_attribute_begin(api_state);
            }
            "AttributeEnd" => {
                // AttributeEnd
                // println!("{} {}", identifier, str_buf);
                pbrt_attribute_end(api_state);
            }
            "ObjectEnd" => {
                // ObjectEnd
                // println!("{} {}", identifier, str_buf);
                pbrt_object_end(api_state);
            }
            "ReverseOrientation" => {
                // ReverseOrientation
                // println!("{} {}", identifier, str_buf);
                pbrt_reverse_orientation(api_state);
            }
            "TransformBegin" => {
                // TransformBegin
                pbrt_transform_begin(api_state);
            }
            "TransformEnd" => {
                // TransformEnd
                pbrt_transform_end(api_state);
            }
            "WorldBegin" => {
                // WorldBegin
                // println!("{} {}", identifier, str_buf);
                pbrt_world_begin(api_state);
            }
            "WorldEnd" => {
                // WorldEnd
                // println!("{} {}", identifier, str_buf);
                pbrt_cleanup(api_state, integrator_arg);
            }
            _ => println!("{} {:?}", identifier, str_buf),
        }
    } else {
        let statement = String::from(identifier) + " " + &str_buf;
        // println!("DEBUG: {:?}", &statement);
        let pairs = PbrtParser::parse(Rule::name_and_or_params, &statement)
            .expect("unsuccessful parse")
            .next()
            .unwrap();
        for inner_pair in pairs.into_inner() {
            // println!("DEBUG: {:?}", inner_pair.as_rule());
            match inner_pair.as_rule() {
                Rule::type_params => {
                    // identifier "type" parameter-list
                    let for_printing = inner_pair.as_str();
                    // println!("DEBUG: {}", for_printing);
                    let params = extract_params(String::from(identifier), inner_pair);
                    match identifier {
                        "Accelerator" => {
                            // Accelerator
                            pbrt_accelerator(api_state, params);
                        }
                        "AreaLightSource" => {
                            // AreaLightSource
                            pbrt_area_light_source(api_state, params);
                        }
                        "Camera" => {
                            // Camera
                            pbrt_camera(api_state, params);
                        }
                        "CoordSysTransform" => {
                            // CoordSysTransform
                            pbrt_coord_sys_transform(api_state, params);
                        }
                        "Film" => {
                            // Film
                            pbrt_film(api_state, params);
                        }
                        "Include" => {
                            // Include
                            let mut include_file: String = params.name.clone();
                            if let Some(ref search_directory) = api_state.search_directory {
                                let mut path_buf: PathBuf = PathBuf::from("/");
                                path_buf.push(search_directory.as_ref());
                                path_buf.push(params.name);
                                include_file = String::from(path_buf.to_str().unwrap());
                                // println!("DEBUG: {:?}", include_file);
                            }
                            let todo: Vec<&str> = for_printing.splitn(3, '"').collect();
                            println!("Include {:?}", include_file);
                            parse_file(
                                include_file,
                                api_state,
                                bsdf_state,
                                todo[2],
                                integrator_arg,
                            );
                        }
                        "Integrator" => {
                            // Integrator
                            pbrt_integrator(api_state, params);
                        }
                        "LightSource" => {
                            // LightSource
                            pbrt_light_source(api_state, params);
                        }
                        "MakeNamedMaterial" => {
                            // MakeNamedMaterial
                            pbrt_make_named_material(api_state, bsdf_state, params);
                        }
                        "MakeNamedMedium" => {
                            // MakeNamedMedium
                            pbrt_make_named_medium(api_state, params);
                        }
                        "Material" => {
                            // Material
                            pbrt_material(api_state, params);
                        }
                        "NamedMaterial" => {
                            // NamedMaterial
                            pbrt_named_material(api_state, params);
                        }
                        "ObjectBegin" => {
                            // ObjectBegin
                            pbrt_object_begin(api_state, params);
                        }
                        "ObjectInstance" => {
                            // ObjectInstance
                            pbrt_object_instance(api_state, params);
                        }
                        "PixelFilter" => {
                            // PixelFilter
                            pbrt_pixel_filter(api_state, params);
                        }
                        "Sampler" => {
                            // Sampler
                            pbrt_sampler(api_state, params);
                        }
                        "Shape" => {
                            // Shape
                            pbrt_shape(api_state, bsdf_state, params);
                        }
                        "Texture" => {
                            // Texture
                            pbrt_texture(api_state, params);
                        }
                        _ => println!("> {}", for_printing),
                    }
                }
                Rule::active_transform => {
                    // ActiveTransform
                    for rule_pair in inner_pair.into_inner() {
                        match rule_pair.as_rule() {
                            Rule::all => {
                                pbrt_active_transform_all(api_state);
                            }
                            Rule::start_time => {
                                pbrt_active_transform_start_time(api_state);
                            }
                            Rule::end_time => {
                                pbrt_active_transform_end_time(api_state);
                            }
                            _ => unreachable!(),
                        }
                    }
                }
                Rule::concat_transform => {
                    // ConcatTransform m00 .. m33
                    let mut m: Vec<Float> = Vec::new();
                    for rule_pair in inner_pair.into_inner() {
                        // ignore brackets
                        let not_opening: bool = rule_pair.as_str() != "[";
                        let not_closing: bool = rule_pair.as_str() != "]";
                        if not_opening && not_closing {
                            let number: Float =
                                f32::from_str(rule_pair.clone().as_span().as_str()).unwrap();
                            m.push(number);
                        }
                    }
                    let m00: Float = m[0];
                    let m01: Float = m[1];
                    let m02: Float = m[2];
                    let m03: Float = m[3];
                    let m10: Float = m[4];
                    let m11: Float = m[5];
                    let m12: Float = m[6];
                    let m13: Float = m[7];
                    let m20: Float = m[8];
                    let m21: Float = m[9];
                    let m22: Float = m[10];
                    let m23: Float = m[11];
                    let m30: Float = m[12];
                    let m31: Float = m[13];
                    let m32: Float = m[14];
                    let m33: Float = m[15];
                    let tr: Transform = Transform::new(
                        m00, m10, m20, m30, m01, m11, m21, m31, m02, m12, m22, m32, m03, m13, m23,
                        m33,
                    );
                    pbrt_concat_transform(api_state, &tr);
                }
                Rule::look_at => {
                    // LookAt eye_x eye_y eye_z look_x look_y look_z up_x up_y up_z
                    let mut v: Vec<Float> = Vec::new();
                    for rule_pair in inner_pair.into_inner() {
                        let number: Float =
                            f32::from_str(rule_pair.clone().as_span().as_str()).unwrap();
                        v.push(number);
                    }
                    // println!(
                    //     "LookAt {} {} {} {} {} {} {} {} {}",
                    //     v[0], v[1], v[2], v[3], v[4], v[5], v[6], v[7], v[8],
                    // );
                    pbrt_look_at(
                        api_state, v[0], v[1], v[2], v[3], v[4], v[5], v[6], v[7], v[8],
                    );
                }
                Rule::medium_interface => {
                    // MediumInterface
                    let mut strings: Vec<String> = Vec::new();
                    for rule_pair in inner_pair.into_inner() {
                        match rule_pair.as_rule() {
                            Rule::empty_string => {
                                strings.push(String::from(""));
                            }
                            Rule::string => {
                                let ident = rule_pair.into_inner().next();
                                let string: String =
                                    String::from_str(ident.unwrap().clone().as_span().as_str())
                                        .unwrap();
                                strings.push(string);
                            }
                            _ => unreachable!(),
                        }
                    }
                    assert!(
                        strings.len() == 2_usize,
                        "ERROR: expected two strings, found {:?}",
                        strings.len()
                    );
                    pbrt_medium_interface(api_state, &strings[0], &strings[1]);
                }
                Rule::rotate => {
                    // Rotate angle x y z
                    let mut v: Vec<Float> = Vec::new();
                    for rule_pair in inner_pair.into_inner() {
                        let number: Float =
                            f32::from_str(rule_pair.clone().as_span().as_str()).unwrap();
                        v.push(number);
                    }
                    // println!("Rotate {} {} {} {}", v[0], v[1], v[2], v[3]);
                    pbrt_rotate(api_state, v[0], v[1], v[2], v[3]);
                }
                Rule::scale => {
                    // Scale x y z
                    let mut v: Vec<Float> = Vec::new();
                    for rule_pair in inner_pair.into_inner() {
                        let number: Float =
                            f32::from_str(rule_pair.clone().as_span().as_str()).unwrap();
                        v.push(number);
                    }
                    // println!("Scale {} {} {}", v[0], v[1], v[2]);
                    pbrt_scale(api_state, v[0], v[1], v[2]);
                }
                Rule::transform => {
                    // Transform m00 .. m33
                    let mut m: Vec<Float> = Vec::new();
                    for rule_pair in inner_pair.into_inner() {
                        // ignore brackets
                        let not_opening: bool = rule_pair.as_str() != "[";
                        let not_closing: bool = rule_pair.as_str() != "]";
                        if not_opening && not_closing {
                            let number: Float =
                                f32::from_str(rule_pair.clone().as_span().as_str()).unwrap();
                            m.push(number);
                        }
                    }
                    let m00: Float = m[0];
                    let m01: Float = m[1];
                    let m02: Float = m[2];
                    let m03: Float = m[3];
                    let m10: Float = m[4];
                    let m11: Float = m[5];
                    let m12: Float = m[6];
                    let m13: Float = m[7];
                    let m20: Float = m[8];
                    let m21: Float = m[9];
                    let m22: Float = m[10];
                    let m23: Float = m[11];
                    let m30: Float = m[12];
                    let m31: Float = m[13];
                    let m32: Float = m[14];
                    let m33: Float = m[15];
                    let tr: Transform = Transform::new(
                        m00, m10, m20, m30, m01, m11, m21, m31, m02, m12, m22, m32, m03, m13, m23,
                        m33,
                    );
                    pbrt_transform(api_state, &tr);
                }
                Rule::translate => {
                    // Translate x y z
                    let mut v: Vec<Float> = Vec::new();
                    for rule_pair in inner_pair.into_inner() {
                        let number: Float =
                            f32::from_str(rule_pair.clone().as_span().as_str()).unwrap();
                        v.push(number);
                    }
                    // println!("Translate {} {} {}", v[0], v[1], v[2]);
                    pbrt_translate(api_state, v[0], v[1], v[2]);
                }
                Rule::remaining_line => {
                    // predetermined number of arguments of predetermined type
                    println!("< {}", inner_pair.as_str());
                }
                // _ => unreachable!(),
                _ => println!("TODO: {:?}", inner_pair.as_rule()),
            }
        }
    }
}

fn parse_file(
    filename: String,
    api_state: &mut ApiState,
    bsdf_state: &mut BsdfState,
    append: &str,
    integrator_arg: &Option<String>,
) {
    // println!("FILE = {}", x);
    let f = File::open(filename.clone()).unwrap();
    let ip: &Path = Path::new(filename.as_str());
    if ip.is_relative() {
        let cp: PathBuf = env::current_dir().unwrap();
        let pb: PathBuf = cp.join(ip);
        let search_directory: &Path = pb.as_path().parent().unwrap();
        // println!("search_directory is {}", search_directory.display());
        api_state.search_directory = Some(Box::new(PathBuf::from(search_directory)));
    }
    let mut reader = BufReader::new(f);
    let mut str_buf: String = String::default();
    let _num_bytes = reader.read_to_string(&mut str_buf);
    // if num_bytes.is_ok() {
    //     let n_bytes = num_bytes.unwrap();
    //     println!("{} bytes read", n_bytes);
    // }
    if append != "" {
        str_buf += append;
        str_buf += "\n";
    }
    let pairs = PbrtParser::parse(Rule::pbrt, &str_buf)
        .expect("unsuccessful parse")
        .next()
        .unwrap();
    let mut identifier: &str = "";
    // let mut comment_count: u64 = 0;
    // let mut empty_count: u64 = 0;
    // let mut todo_count: u64 = 0;
    let mut parse_again: String = String::default();
    // first parse file line by line
    for inner_pair in pairs.into_inner() {
        match inner_pair.as_rule() {
            // comment lines (starting with '#')
            Rule::comment_line => {
                // comment_count += 1;
            }
            Rule::statement_line => {
                for statement_pair in inner_pair.into_inner() {
                    match statement_pair.as_rule() {
                        Rule::identifier => {
                            if identifier != "" {
                                parse_line(
                                    api_state,
                                    bsdf_state,
                                    identifier,
                                    parse_again.clone(),
                                    integrator_arg,
                                );
                            }
                            identifier = statement_pair.as_str();
                            parse_again = String::default();
                        }
                        Rule::remaining_line => {
                            if parse_again != "" {
                                parse_again = parse_again + " " + statement_pair.as_str();
                            } else {
                                parse_again += statement_pair.as_str();
                            }
                        }
                        Rule::trailing_comment => {
                            // ignore (only if there are no '"' chars)
                            if statement_pair.as_str().contains('\"') {
                                if parse_again != "" {
                                    parse_again = parse_again + " " + statement_pair.as_str();
                                } else {
                                    parse_again += statement_pair.as_str();
                                }
                            }
                        }
                        _ => println!("TODO: {:?}", statement_pair.as_rule()),
                    }
                }
            }
            Rule::empty_line => {
                // empty_count += 1;
            }
            Rule::todo_line => {
                // todo_count += 1;
                for params_pair in inner_pair.into_inner() {
                    match params_pair.as_rule() {
                        Rule::remaining_params => {
                            if parse_again != "" {
                                parse_again = parse_again + " " + params_pair.as_str();
                            } else {
                                parse_again += params_pair.as_str();
                            }
                        }
                        Rule::trailing_comment => {
                            // ignore
                        }
                        _ => println!("TODO: {:?}", params_pair.as_rule()),
                    }
                }
            }
            Rule::EOI => parse_line(
                api_state,
                bsdf_state,
                identifier,
                parse_again.clone(),
                integrator_arg,
            ),
            _ => unreachable!(),
        }
    }
    // println!("Number of comment line(s):   {}", comment_count);
    // println!("Number of parameter line(s): {}", todo_count);
    // println!("Number of empty line(s):     {}", empty_count);
}

fn main() {
    // handle command line options
    let args = Cli::from_args();
    let pixelsamples: u32 = args.samples;
    let number_of_threads: u8 = args.nthreads;
    let cropx0: f32 = args.cropx0;
    let cropx1: f32 = args.cropx1;
    let cropy0: f32 = args.cropy0;
    let cropy1: f32 = args.cropy1;
    let display_server: Option<String> = args.display_server;
    let num_cores = num_cpus::get();
    let git_describe = option_env!("GIT_DESCRIBE").unwrap_or("unknown");
    println!(
        "pbrt version {} ({}) [Detected {} cores]",
        VERSION, git_describe, num_cores
    );
    println!("Copyright (c) 2016-2022 Jan Douglas Bert Walter.");
    println!("Rust code based on C++ code by Matt Pharr, Greg Humphreys, and Wenzel Jakob.");
<<<<<<< HEAD
    let (mut api_state, mut bsdf_state) =
        pbrt_init(number_of_threads, cropx0, cropx1, cropy0, cropy1 , display_server );
=======
    let (mut api_state, mut bsdf_state) = pbrt_init(
        pixelsamples,
        number_of_threads,
        cropx0,
        cropx1,
        cropy0,
        cropy1,
    );
>>>>>>> e7a2451a
    parse_file(
        args.path.into_os_string().into_string().unwrap(),
        &mut api_state,
        &mut bsdf_state,
        "",
        &args.integrator,
    );
}<|MERGE_RESOLUTION|>--- conflicted
+++ resolved
@@ -907,10 +907,6 @@
     );
     println!("Copyright (c) 2016-2022 Jan Douglas Bert Walter.");
     println!("Rust code based on C++ code by Matt Pharr, Greg Humphreys, and Wenzel Jakob.");
-<<<<<<< HEAD
-    let (mut api_state, mut bsdf_state) =
-        pbrt_init(number_of_threads, cropx0, cropx1, cropy0, cropy1 , display_server );
-=======
     let (mut api_state, mut bsdf_state) = pbrt_init(
         pixelsamples,
         number_of_threads,
@@ -918,8 +914,8 @@
         cropx1,
         cropy0,
         cropy1,
+        display_server
     );
->>>>>>> e7a2451a
     parse_file(
         args.path.into_os_string().into_string().unwrap(),
         &mut api_state,
