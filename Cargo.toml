[package]
authors = ["Jan Walter <jan@janwalter.com>"]
edition = "2018"
name = "rs_pbrt"
version = "0.9.8"
license = "MIT OR Apache-2.0"
license-file = "LICENSE.rtf"
readme = "README.md"
repository = "https://github.com/wahn/rs_pbrt"
documentation = "https://www.rs-pbrt.org/doc/crates/rs_pbrt/index.html"
description = "Physically based rendering (PBR) with Rust"
homepage = "https://www.rs-pbrt.org"
categories = ["rendering::engine", "multimedia::images", "graphics", "command-line-utilities"]
keywords = ["graphics", "pathtracer", "pathtracing", "pbrt"]
[dependencies]
atom = "0.4.0"
atomic = "0.5.1"
blend_info = "0.2.9"
# blend_info = { path = "../blend_info" }
byteorder = "1.4.3"
<<<<<<< HEAD
crossbeam = "0.8.0"
crossbeam-channel = "0.5.1"
crossbeam-utils = "0.8.5"
=======
crossbeam = "0.8.2"
crossbeam-channel = "0.5.6"
>>>>>>> e7a2451a
hexf = "0.2.1"
image = "0.24.3"
impl_ops = "0.1.1"
lazy_static = "1.4.0"
num = "0.4.0"
<<<<<<< HEAD
num_cpus = "1.13.0"
murmurhash64 = "0.3.1"
=======
num_cpus = "1.13.1"
>>>>>>> e7a2451a
pbr = "1.0.4"
pest = "2.3.0"
pest_derive = "2.3.0"
ply-rs = "0.1.3"
rayon = "1.5.3"
smallvec = "1.9.0"
structopt = "0.3.26"
strum = "0.24.1"
strum_macros = "0.24.3"
typed-arena = "2.0.1"
tev_client = "0.5.2"

[[bin]]
name = "rs_pbrt"
path = "src/bin/rs_pbrt.rs"

[[bin]]
name = "parse_blend_file"
path = "src/bin/parse_blend_file.rs"<|MERGE_RESOLUTION|>--- conflicted
+++ resolved
@@ -18,25 +18,16 @@
 blend_info = "0.2.9"
 # blend_info = { path = "../blend_info" }
 byteorder = "1.4.3"
-<<<<<<< HEAD
-crossbeam = "0.8.0"
-crossbeam-channel = "0.5.1"
-crossbeam-utils = "0.8.5"
-=======
 crossbeam = "0.8.2"
 crossbeam-channel = "0.5.6"
->>>>>>> e7a2451a
+crossbeam-utils = "0.8.5"
 hexf = "0.2.1"
 image = "0.24.3"
 impl_ops = "0.1.1"
 lazy_static = "1.4.0"
 num = "0.4.0"
-<<<<<<< HEAD
-num_cpus = "1.13.0"
+num_cpus = "1.13.1"
 murmurhash64 = "0.3.1"
-=======
-num_cpus = "1.13.1"
->>>>>>> e7a2451a
 pbr = "1.0.4"
 pest = "2.3.0"
 pest_derive = "2.3.0"
